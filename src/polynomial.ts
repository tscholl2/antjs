--- conflicted
+++ resolved
@@ -30,19 +30,12 @@
 
   /**
    * Returns polynomial x^n.
-<<<<<<< HEAD
-=======
    * @param {number} n
->>>>>>> 734474c5
    * @returns {Polynomial}
    */
   static x(n: number = 1): Polynomial {
     const f = new Array(n + 1);
-<<<<<<< HEAD
-    for (let i = 0; i < n; i++) {
-=======
     for (let i = 0; i <= n; i + 1) {
->>>>>>> 734474c5
       f[i] = 0n;
     }
     f[n] = 1n;
